<<<<<<< HEAD
import nock from 'nock';

describe('enhanceOctokit', () => {
  describe('request metrics', () => {
=======
import nock from "nock";

describe("enhanceOctokit", () => {
  describe("request metrics", () => {
>>>>>>> 82a1dad1
    let octokit;

    beforeEach(async () => {
      const GitHubAPI = (await import('../../../src/config/github-api'))
        .default;
      const enhanceOctokit = (
        await import('../../../src/config/enhance-octokit')
      ).default;
      octokit = GitHubAPI();
      enhanceOctokit(octokit);
    });

    describe('when successful', () => {
      beforeEach(() => {
        nock('https://api.github.com').get('/events').reply(200, []);
      });

      it.skip('sends reqest timing', async () => {
        await expect(
          await octokit.activity.listPublicEvents(),
        ).toHaveSentMetrics({
          name: 'jira-integration.github-request',
          type: 'h',
          value: (value) => value > 0 && value < 1000, // Value changes depending on how long nock takes
          tags: {
            path: '/events',
            method: 'GET',
            status: '200',
            env: 'test',
          },
        });
      });

      it('logs request timing', async () => {
        await octokit.activity.listPublicEvents();

        // TODO: fix this test to not rely on logger output...
        /*const debugLog = log.debugValues[0];
        expect(log.debugValues).toHaveLength(1);
        expect(debugLog.metadata).toEqual({ path: '/events', method: 'GET', status: 200 });
        expect(debugLog.message).toMatch(/GitHub request time: \d+ms/);*/
      });
    });

    describe('when fails', () => {
      beforeEach(() => {
        nock('https://api.github.com').get('/events').reply(500, []);
      });

      it.skip('sends request timing', async () => {
        await expect(
          await octokit.activity.listPublicEvents().catch(() => undefined),
        ).toHaveSentMetrics({
          name: 'jira-integration.github-request',
          type: 'h',
          value: (value) => value > 0 && value < 1000, // Value changes depending on how long nock takes
          tags: {
            path: '/events',
            method: 'GET',
            status: '500',
            env: 'test',
          },
        });
      });

      it('logs request timing', async () => {
        await octokit.activity.listPublicEvents().catch(() => undefined);

        // TODO: fix this test to not rely on logger output...
        /*const debugLog = log.debugValues[0];
        expect(log.debugValues).toHaveLength(1);
        expect(debugLog.metadata).toEqual({ path: '/events', method: 'GET', status: 500 });
        expect(debugLog.message).toMatch(/GitHub request time: \d+ms/);*/
      });
    });
  });
});<|MERGE_RESOLUTION|>--- conflicted
+++ resolved
@@ -1,14 +1,7 @@
-<<<<<<< HEAD
-import nock from 'nock';
-
-describe('enhanceOctokit', () => {
-  describe('request metrics', () => {
-=======
 import nock from "nock";
 
 describe("enhanceOctokit", () => {
   describe("request metrics", () => {
->>>>>>> 82a1dad1
     let octokit;
 
     beforeEach(async () => {
