--- conflicted
+++ resolved
@@ -179,10 +179,6 @@
     });
 
     app.log(`Starting job for installationId=${installationId}`);
-<<<<<<< HEAD
-    statsd.increment('installation.started');
-=======
->>>>>>> 1d9b46d7
 
     const subscription = await Subscription.getSingleInstallation(
       jiraHost,
